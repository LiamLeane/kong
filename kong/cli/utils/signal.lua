--- conflicted
+++ resolved
@@ -148,14 +148,9 @@
 -- Prepare the database keyspace if needed (run schema migrations)
 -- @param args_config Path to the desired configuration (usually from the --config CLI argument)
 local function prepare_database(args_config)
-<<<<<<< HEAD
   local kong_config = get_kong_config(args_config)
   local dao_factory = dao.load(kong_config)
-  local migrations = require("kong.tools.migrations")(dao_factory)
-=======
-  local kong_config, _, dao_factory = get_kong_config(args_config)
   local migrations = require("kong.tools.migrations")(dao_factory, kong_config)
->>>>>>> 77db0c07
 
   local keyspace_exists, err = dao_factory.migrations:keyspace_exists()
   if err then
