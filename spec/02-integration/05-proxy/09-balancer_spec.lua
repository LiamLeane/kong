-- these tests only apply to the ring-balancer
-- for dns-record balancing see the `dns_spec` files

local helpers = require "spec.helpers"
local PORT = 21000
local utils = require "kong.tools.utils"
local cjson = require "cjson.safe"

local healthchecks_defaults = {
  active = {
    timeout = 1,
    concurrency = 10,
    http_path = "/",
    healthy = {
      interval = 0, -- 0 = disabled by default
      http_statuses = { 200, 302 },
      successes = 2,
    },
    unhealthy = {
      interval = 0, -- 0 = disabled by default
      http_statuses = { 429, 404,
                        500, 501, 502, 503, 504, 505 },
      tcp_failures = 2,
      timeouts = 3,
      http_failures = 5,
    },
  },
  passive = {
    healthy = {
      http_statuses = { 200, 201, 202, 203, 204, 205, 206, 207, 208, 226,
                        300, 301, 302, 303, 304, 305, 306, 307, 308 },
      successes = 5,
    },
    unhealthy = {
      http_statuses = { 429, 500, 503 },
      tcp_failures = 2,
      timeouts = 7,
      http_failures = 5,
    },
  },
}


local function healthchecks_config(config)
  return utils.deep_merge(healthchecks_defaults, config)
end


local TEST_LOG = false    -- extra verbose logging of test server


local function direct_request(host, port, path)
  local pok, client = pcall(helpers.http_client, host, port)
  if not pok then
    return nil, "pcall"
  end
  if not client then
    return nil, "client"
  end
  local _, err = client:send {
    method = "GET",
    path = path,
    headers = { ["Host"] = "whatever" }
  }
  client:close()
  if err then
    return nil, err
  end
  return true
end


local function post_target_endpoint(upstream_name, host, port, endpoint)
  local url = "/upstreams/" .. upstream_name
                            .. "/targets/"
                            .. utils.format_host(host, port)
                            .. "/" .. endpoint
  local admin_client = helpers.admin_client()
  local res, err = assert(admin_client:send {
    method = "POST",
    path = url,
    headers = {
      ["Content-Type"] = "application/json",
    },
    body = {},
  })
  admin_client:close()
  return res, err
end


-- Modified http-server. Accepts (sequentially) a number of incoming
-- connections and then rejects a given number of connections.
-- @param timeout Server timeout.
-- @param host Host name to use (IPv4 or IPv6 localhost).
-- @param port Port number to use.
-- @param counts Array of response counts to give,
-- odd entries are 200s, event entries are 500s
-- @param test_log (optional, default fals) Produce detailed logs
-- @return Returns the number of succesful and failure responses.
local function http_server(timeout, host, port, counts, test_log)
  local threads = require "llthreads2.ex"
  local thread = threads.new({
    function(timeout, host, port, counts, TEST_LOG)
      local function test_log(...)
        if not TEST_LOG then
          return
        end

        local t = { n = select( "#", ...), ...}
        for i, v in ipairs(t) do
          t[i] = tostring(v)
        end
        print(table.concat(t))
      end

      local socket = require "socket"
      local server
      if host:match(":") then
        server = assert(socket.tcp6())
      else
        server = assert(socket.tcp())
      end
      assert(server:setoption('reuseaddr', true))
      assert(server:bind("*", port))
      assert(server:listen())

      local handshake_done = false

      local expire = socket.gettime() + timeout
      assert(server:settimeout(0.5))
      test_log("test http server on port ", port, " started")

      local healthy = true
      local n_checks = 0

      local ok_responses, fail_responses = 0, 0
      local total_reqs = 0
      for _, c in pairs(counts) do
        total_reqs = total_reqs + c
      end
      local n_reqs = 0
      local reply_200 = true
      while n_reqs < total_reqs do
        local client, err
        client, err = server:accept()
        if socket.gettime() > expire then
          server:close()
          break

        elseif not client then
          if err ~= "timeout" then
            server:close()
            error(err)
          end

        else
          local lines = {}
          local line, err
          while #lines < 7 do
            line, err = client:receive()
            if err or #line == 0 then
              break
            else
              table.insert(lines, line)
            end
          end
          if err and err ~= "closed" then
            client:close()
            server:close()
            error(err)
          end
          local got_handshake = lines[1]:match("/handshake")
          if got_handshake then
            client:send("HTTP/1.1 200 OK\r\nConnection: close\r\n\r\n")
            client:close()
            handshake_done = true

          elseif lines[1]:match("/shutdown") then
            client:send("HTTP/1.1 200 OK\r\nConnection: close\r\n\r\n")
            client:close()
            break

          elseif lines[1]:match("/status") then
            if healthy then
              client:send("HTTP/1.1 200 OK\r\nConnection: close\r\n\r\n")
            else
              client:send("HTTP/1.1 500 Internal Server Error\r\nConnection: close\r\n\r\n")
            end
            client:close()
            n_checks = n_checks + 1

          elseif lines[1]:match("/healthy") then
            healthy = true
            client:send("HTTP/1.1 200 OK\r\nConnection: close\r\n\r\n")
            client:close()

          elseif lines[1]:match("/unhealthy") then
            healthy = false
            client:send("HTTP/1.1 200 OK\r\nConnection: close\r\n\r\n")
            client:close()

          elseif handshake_done and not got_handshake then
            n_reqs = n_reqs + 1

            while counts[1] == 0 do
              table.remove(counts, 1)
              reply_200 = not reply_200
            end
            if not counts[1] then
              error("unexpected request")
            end
            if counts[1] > 0 then
              counts[1] = counts[1] - 1
            end

            local response
            if reply_200 then
              response = "HTTP/1.1 200 OK"
            else
              response = "HTTP/1.1 500 Internal Server Error"
            end
            local sent = client:send(response .. "\r\nConnection: close\r\n\r\n")
            client:close()
            if sent then
              if reply_200 then
                ok_responses = ok_responses + 1
              else
                fail_responses = fail_responses + 1
              end
            end

          else
            error("got a request before the handshake was complete")
          end
          test_log("test http server on port ", port, ": ", ok_responses, " oks, ",
                   fail_responses," fails handled")
        end
      end
      server:close()
      test_log("test http server on port ", port, " closed")
      return ok_responses, fail_responses, n_checks
    end
  }, timeout, host, port, counts, test_log or TEST_LOG)

  local server = thread:start()

  local expire = ngx.now() + timeout
  repeat
    local _, err = direct_request(host, port, "/handshake")
    if err then
      ngx.sleep(0.01) -- poll-wait
    end
  until (ngx.now() > expire) or not err

  return server
end


local function client_requests(n, headers)
  local oks, fails = 0, 0
  local last_status
  for _ = 1, n do
    local client = helpers.proxy_client()
    local res = client:send {
      method = "GET",
      path = "/",
      headers = headers or {
        ["Host"] = "balancer.test"
      }
    }
    if not res then
      fails = fails + 1
    elseif res.status == 200 then
      oks = oks + 1
    elseif res.status > 399 then
      fails = fails + 1
    end
    last_status = res and res.status
    client:close()
  end
  return oks, fails, last_status
end


local function api_send(method, path, body)
  local api_client = helpers.admin_client()
  local res, err = api_client:send({
    method = method,
    path = path,
    headers = {
      ["Content-Type"] = "application/json"
    },
    body = body,
  })
  if not res then
    return nil, err
  end
  local res_body = res:read_body()
  api_client:close()
  return res.status, res_body
end


local function post_api(name, host, upstream_url, route_and_service)
  local status, id, res_body
  if route_and_service then
    status, res_body = api_send("POST", "/services", {
      name = name,
      url = upstream_url,
    })
    if not status == 201 then
      return status
    end
    id = cjson.decode(res_body).id
    if type(id) ~= "string" then
      return status
    end
    status = api_send("POST", "/routes", {
      hosts = { host },
      service = {
        id = id
      }
    })
  else
    status, res_body = api_send("POST", "/apis", {
      name = name,
      hosts = host,
      upstream_url = upstream_url,
    })
    id = cjson.decode(res_body).id
  end
  return status, id
end


local function patch_api(name, id, upstream_url, route_and_service)
  if route_and_service then
    return api_send("PATCH", "/services/" .. id, {
      id = id,
      url = upstream_url,
    })
  else
    return api_send("PATCH", "/apis/" .. name, {
      id = id,
      upstream_url = upstream_url,
    })
  end
end


local localhosts = {
  ipv4 = "127.0.0.1",
  ipv6 = "[0000:0000:0000:0000:0000:0000:0000:0001]",
  hostname = "localhost",
}


for mode, localhost in pairs(localhosts) do


<<<<<<< HEAD
for _, strategy in helpers.each_strategy() do
  describe("Ring-balancer [#" .. strategy .. "] #" .. ipv, function()
    local db
    local dao
    local bp
    local db_update_propagation = strategy == "cassandra" and 3 or 0
=======
dao_helpers.for_each_dao(function(kong_config)

  describe("Ring-balancer #" .. kong_config.database .. " #" .. mode, function()
    local config_db
>>>>>>> 6abacf00

    setup(function()
      bp, db, dao = helpers.get_db_utils(strategy)
    end)

    before_each(function()
      collectgarbage()
      collectgarbage()
    end)

    describe("Upstream entities", function()

      before_each(function()
        helpers.stop_kong(nil, nil, true)
        assert(db:truncate())
        dao:truncate_tables()
        assert(helpers.start_kong({
          database = strategy,
        }))
      end)

      after_each(function()
        helpers.stop_kong(nil, true, true)
      end)

      -- Regression test for a missing invalidation in 0.12rc1
      it("created via the API are functional", function()
        assert.same(201, api_send("POST", "/upstreams", {
          name = "test_upstream", slots = 10,
        }))
        assert.same(201, api_send("POST", "/upstreams/test_upstream/targets", {
          target = utils.format_host(localhost, 2112),
        }))
        assert.same(201, post_api("test_api", "test_host.com",
                                  "http://test_upstream", true))

        local server = http_server(10, localhost, 2112, { 1 })

        local oks, fails, last_status = client_requests(1, {
          ["Host"] = "test_host.com"
        })
        assert.same(200, last_status)
        assert.same(1, oks)
        assert.same(0, fails)

        local _, server_oks, server_fails = server:join()
        assert.same(1, server_oks)
        assert.same(0, server_fails)
      end)

      it("can be renamed without producing stale cache", function()
        -- create two upstreams, each with a target pointing to a server
        for i = 1, 2 do
          local name = "test_upstr_" .. i
          assert.same(201, api_send("POST", "/upstreams", {
            name = name, slots = 10,
            healthchecks = healthchecks_config {}
          }))
          assert.same(201, api_send("POST", "/upstreams/" .. name .. "/targets", {
            target = utils.format_host(localhost, 2000 + i),
          }))
          assert.same(201, post_api("test_api_" .. i, name .. ".com",
                                    "http://" .. name, true))
        end

        -- start two servers
        local server1 = http_server(10, localhost, 2001, { 1 })
        local server2 = http_server(10, localhost, 2002, { 1 })

        -- rename upstream 2
        assert.same(200, api_send("PATCH", "/upstreams/test_upstr_2", {
          name = "test_upstr_3",
        }))

        -- rename upstream 1 to upstream 2's original name
        assert.same(200, api_send("PATCH", "/upstreams/test_upstr_1", {
          name = "test_upstr_2",
        }))

        -- hit a request through upstream 1 using the new name
        local oks, fails, last_status = client_requests(1, {
          ["Host"] = "test_upstr_2.com"
        })
        assert.same(200, last_status)
        assert.same(1, oks)
        assert.same(0, fails)

        -- rename upstream 2
        assert.same(200, api_send("PATCH", "/upstreams/test_upstr_3", {
          name = "test_upstr_1",
        }))

        -- a single request to upstream 2 just to make server 2 shutdown
        client_requests(1, { ["Host"] = "test_upstr_1.com" })

        -- collect results
        local _, server1_oks, server1_fails = server1:join()
        local _, server2_oks, server2_fails = server2:join()
        assert.same({1, 0}, { server1_oks, server1_fails })
        assert.same({1, 0}, { server2_oks, server2_fails })
      end)

      it("do not leave a stale healthchecker when renamed", function()

        -- start server
        local server1 = http_server(10, localhost, 2000, { 1 })

        local healthcheck_interval = 0.1
        -- create an upstream
        assert.same(201, api_send("POST", "/upstreams", {
          name = "test_upstr", slots = 10,
          healthchecks = healthchecks_config {
            active = {
              http_path = "/status",
              healthy = {
                interval = healthcheck_interval,
                successes = 1,
              },
              unhealthy = {
                interval = healthcheck_interval,
                http_failures = 1,
              },
            }
          }
        }))
        assert.same(201, api_send("POST", "/upstreams/test_upstr/targets", {
          target = utils.format_host(localhost, 2000),
        }))
        local status, id = post_api("test_api", "test_upstr.com",
                                    "http://test_upstr", true)
        assert.same(201, status)
        assert.string(id)

        -- rename upstream
        assert.same(200, api_send("PATCH", "/upstreams/test_upstr", {
          name = "test_upstr_2",
        }))

        -- reconfigure healthchecks
        assert.same(200, api_send("PATCH", "/upstreams/test_upstr_2", {
          healthchecks = {
            active = {
              http_path = "/status",
              healthy = {
                interval = 0,
                successes = 1,
              },
              unhealthy = {
                interval = 0,
                http_failures = 1,
              },
            }
          }
        }))

        -- give time for healthchecker to (not!) run
        ngx.sleep(healthcheck_interval * 5)
        assert.same(200, patch_api("test_api", id, "http://test_upstr_2", true))

        -- a single request to upstream just to make server shutdown
        client_requests(1, { ["Host"] = "test_upstr.com" })

        -- collect results
        local _, server1_oks, server1_fails, hcs = server1:join()
        assert.same({1, 0}, { server1_oks, server1_fails })
        assert.truthy(hcs < 2)
      end)

    end)

    describe("#healthchecks", function()
      local upstream
      local route_id

      local slots = 20

      before_each(function()
        assert(db:truncate())
        dao:truncate_tables()

        local service = assert(bp.services:insert {
          name     = "balancer.test",
          protocol = "http",
          host     = "service.xyz.v1",
          port     = 80,
          path     = "/path",
        })

        local route = assert(db.routes:insert {
          protocols = { "http" },
          hosts     = { "balancer.test" },
          service   = service,
        })
        route_id = route.id

        upstream = assert(dao.upstreams:insert {
          name = "service.xyz.v1",
          slots = slots,
        })

        assert(dao.targets:insert {
          target = utils.format_host(localhost, PORT),
          weight = 10,
          upstream_id = upstream.id,
        })

        assert(dao.targets:insert {
          target = utils.format_host(localhost, PORT + 1),
          weight = 10,
          upstream_id = upstream.id,
        })

        assert(helpers.start_kong({
          database = strategy,
        }))
      end)

      after_each(function()
        helpers.stop_kong(nil, true, true)
      end)

      it("do not count Kong-generated errors as failures", function()

        -- configure healthchecks with a 1-error threshold
        local admin_client = helpers.admin_client()
        assert(admin_client:send {
          method = "PATCH",
          path = "/upstreams/" .. upstream.name,
          headers = {
            ["Content-Type"] = "application/json",
          },
          body = {
            healthchecks = healthchecks_config {
              passive = {
                healthy = {
                  successes = 1,
                },
                unhealthy = {
                  http_statuses = { 401, 500 },
                  http_failures = 1,
                  tcp_failures = 1,
                  timeouts = 1,
                },
              }
            }
          },
        })
        admin_client:close()

        -- add a plugin
        local plugin = assert(dao.plugins:insert {
          name = "key-auth",
          route_id = route_id,
        })
        local plugin_id = plugin.id

--        admin_client = helpers.admin_client()
--        local res = assert(admin_client:send {
--          method = "POST",
--          path = "/services/" .. service_id .. "/plugins/",
--          headers = {
--            ["Content-Type"] = "application/json",
--          },
--          body = {
--            name = "key-auth",
--          },
--        })
--        local plugin_id = cjson.decode((res:read_body())).id
--        assert.string(plugin_id)
--        admin_client:close()

        -- run request: fails with 401, but doesn't hit the 1-error threshold
        local oks, fails, last_status = client_requests(1)
        assert.same(0, oks)
        assert.same(1, fails)
        assert.same(401, last_status)

        -- delete the plugin
        admin_client = helpers.admin_client()
        assert(admin_client:send {
          method = "DELETE",
          path = "/plugins/" .. plugin_id,
          headers = {
            ["Content-Type"] = "application/json",
          },
          body = {},
        })
        admin_client:close()

        -- start servers, they are unaffected by the failure above
        local timeout = 10
        local server1 = http_server(timeout, localhost, PORT,     { upstream.slots })
        local server2 = http_server(timeout, localhost, PORT + 1, { upstream.slots })

        oks, fails, last_status = client_requests(upstream.slots * 2)
        assert.same(200, last_status)
        assert.same(upstream.slots * 2, oks)
        assert.same(0, fails)

        -- collect server results
        local _, ok1, fail1 = server1:join()
        local _, ok2, fail2 = server2:join()

        -- both servers were fully operational
        assert.same(upstream.slots, ok1)
        assert.same(upstream.slots, ok2)
        assert.same(0, fail1)
        assert.same(0, fail2)

      end)

      it("perform passive health checks", function()

        for nfails = 1, slots do

          -- configure healthchecks
          local admin_client = helpers.admin_client()
          assert(admin_client:send {
            method = "PATCH",
            path = "/upstreams/" .. upstream.name,
            headers = {
              ["Content-Type"] = "application/json",
            },
            body = {
              healthchecks = healthchecks_config {
                passive = {
                  unhealthy = {
                    http_failures = nfails,
                  }
                }
              }
            },
          })
          admin_client:close()

          local timeout = 10
          local requests = upstream.slots * 2 -- go round the balancer twice

          -- setup target servers:
          -- server2 will only respond for part of the test,
          -- then server1 will take over.
          local server2_oks = math.floor(requests / 4)
          local server1 = http_server(timeout, localhost, PORT, {
            requests - server2_oks - nfails
          })
          local server2 = http_server(timeout, localhost, PORT + 1, {
            server2_oks,
            nfails
          })

          -- Go hit them with our test requests
          local client_oks, client_fails = client_requests(requests)

          -- collect server results; hitcount
          local _, ok1, fail1 = server1:join()
          local _, ok2, fail2 = server2:join()

          -- verify
          assert.are.equal(requests - server2_oks - nfails, ok1)
          assert.are.equal(server2_oks, ok2)
          assert.are.equal(0, fail1)
          assert.are.equal(nfails, fail2)

          assert.are.equal(requests - nfails, client_oks)
          assert.are.equal(nfails, client_fails)
        end
      end)

      it("perform active health checks -- up then down", function()

        local healthcheck_interval = 0.01

        for nfails = 1, 5 do

          local timeout = 10
          local requests = upstream.slots * 2 -- go round the balancer twice

          -- setup target servers:
          -- server2 will only respond for part of the test,
          -- then server1 will take over.
          local server2_oks = math.floor(requests / 4)
          local server1 = http_server(timeout, localhost, PORT, { requests - server2_oks })
          local server2 = http_server(timeout, localhost, PORT + 1, { server2_oks })

          -- configure healthchecks
          local admin_client = helpers.admin_client()
          assert(admin_client:send {
            method = "PATCH",
            path = "/upstreams/" .. upstream.name,
            headers = {
              ["Content-Type"] = "application/json",
            },
            body = {
              healthchecks = healthchecks_config {
                active = {
                  http_path = "/status",
                  healthy = {
                    interval = healthcheck_interval,
                    successes = 1,
                  },
                  unhealthy = {
                    interval = healthcheck_interval,
                    http_failures = nfails,
                  },
                }
              }
            },
          })
          admin_client:close()

          -- Phase 1: server1 and server2 take requests
          local client_oks, client_fails = client_requests(server2_oks * 2)

          -- Phase 2: server2 goes unhealthy
          direct_request(localhost, PORT + 1, "/unhealthy")

          -- Give time for healthchecker to detect
          ngx.sleep((2 + nfails) * healthcheck_interval + db_update_propagation)

          -- Phase 3: server1 takes all requests
          do
            local p3oks, p3fails = client_requests(requests - (server2_oks * 2))
            client_oks = client_oks + p3oks
            client_fails = client_fails + p3fails
          end

          -- collect server results; hitcount
          local _, ok1, fail1 = server1:join()
          local _, ok2, fail2 = server2:join()

          -- verify
          assert.are.equal(requests - server2_oks, ok1)
          assert.are.equal(server2_oks, ok2)
          assert.are.equal(0, fail1)
          assert.are.equal(0, fail2)

          assert.are.equal(requests, client_oks)
          assert.are.equal(0, client_fails)
        end
      end)

      it("perform active health checks -- automatic recovery", function()

        local healthcheck_interval = 0.01

        for nchecks = 1, 5 do

          local timeout = 10

          -- setup target servers:
          -- server2 will only respond for part of the test,
          -- then server1 will take over.
          local server1_oks = upstream.slots * 2
          local server2_oks = upstream.slots
          local server1 = http_server(timeout, localhost, PORT,     { server1_oks })
          local server2 = http_server(timeout, localhost, PORT + 1, { server2_oks })

          -- configure healthchecks
          local admin_client = helpers.admin_client()
          assert(admin_client:send {
            method = "PATCH",
            path = "/upstreams/" .. upstream.name,
            headers = {
              ["Content-Type"] = "application/json",
            },
            body = {
              healthchecks = healthchecks_config {
                active = {
                  http_path = "/status",
                  healthy = {
                    interval = healthcheck_interval,
                    successes = nchecks,
                  },
                  unhealthy = {
                    interval = healthcheck_interval,
                    http_failures = nchecks,
                  },
                }
              }
            },
          })
          admin_client:close()

          -- 1) server1 and server2 take requests
          local oks, fails = client_requests(upstream.slots)

          -- server2 goes unhealthy
          direct_request(localhost, PORT + 1, "/unhealthy")
          -- Give time for healthchecker to detect
          ngx.sleep((2 + nchecks) * healthcheck_interval + db_update_propagation)

          -- 2) server1 takes all requests
          do
            local o, f = client_requests(upstream.slots)
            oks = oks + o
            fails = fails + f
          end

          -- server2 goes healthy again
          direct_request(localhost, PORT + 1, "/healthy")
          -- Give time for healthchecker to detect
          ngx.sleep((2 + nchecks) * healthcheck_interval + db_update_propagation)

          -- 3) server1 and server2 take requests again
          do
            local o, f = client_requests(upstream.slots)
            oks = oks + o
            fails = fails + f
          end

          -- collect server results; hitcount
          local _, ok1, fail1 = server1:join()
          local _, ok2, fail2 = server2:join()

          -- verify
          assert.are.equal(upstream.slots * 2, ok1)
          assert.are.equal(upstream.slots, ok2)
          assert.are.equal(0, fail1)
          assert.are.equal(0, fail2)

          assert.are.equal(upstream.slots * 3, oks)
          assert.are.equal(0, fails)
        end
      end)

      it("perform active health checks -- can detect before any proxy traffic", function()

        local healthcheck_interval = 0.2

        local nfails = 2

        local timeout = 10
        local requests = upstream.slots * 2 -- go round the balancer twice

        -- setup target servers:
        -- server1 will respond all requests, server2 will timeout
        local server1 = http_server(timeout, localhost, PORT, { requests })
        local server2 = http_server(timeout, localhost, PORT + 1, { requests })

        -- configure healthchecks
        local api_client = helpers.admin_client()
        assert(api_client:send {
          method = "PATCH",
          path = "/upstreams/" .. upstream.name,
          headers = {
            ["Content-Type"] = "application/json",
          },
          body = {
            healthchecks = healthchecks_config {
              active = {
                http_path = "/status",
                healthy = {
                  interval = healthcheck_interval,
                  successes = 1,
                },
                unhealthy = {
                  interval = healthcheck_interval,
                  http_failures = nfails,
                  tcp_failures = nfails,
                },
              }
            }
          },
        })
        api_client:close()

        -- server2 goes unhealthy before the first request
        direct_request(localhost, PORT + 1, "/unhealthy")

        -- restart Kong
        helpers.stop_kong(nil, true, true)
        helpers.start_kong({
          database = strategy,
        })

        -- Give time for healthchecker to detect
        ngx.sleep(0.5 + (2 + nfails) * healthcheck_interval)

        -- Phase 1: server1 takes all requests
        local client_oks, client_fails = client_requests(requests)

        helpers.stop_kong(nil, true, true)
        direct_request(localhost, PORT, "/shutdown")
        direct_request(localhost, PORT + 1, "/shutdown")

        -- collect server results; hitcount
        local _, ok1, fail1 = server1:join()
        local _, ok2, fail2 = server2:join()

        -- verify
        assert.are.equal(requests, ok1)
        assert.are.equal(0, ok2)
        assert.are.equal(0, fail1)
        assert.are.equal(0, fail2)

        assert.are.equal(requests, client_oks)
        assert.are.equal(0, client_fails)

      end)

      it("perform passive health checks -- manual recovery", function()

        for nfails = 1, 5 do
          -- configure healthchecks
          local admin_client = helpers.admin_client()
          assert(admin_client:send {
            method = "PATCH",
            path = "/upstreams/" .. upstream.name,
            headers = {
              ["Content-Type"] = "application/json",
            },
            body = {
              healthchecks = healthchecks_config {
                passive = {
                  unhealthy = {
                    http_failures = nfails,
                  }
                }
              }
            },
          })
          admin_client:close()

          local timeout = 10

          -- setup target servers:
          -- server2 will only respond for part of the test,
          -- then server1 will take over.
          local server1_oks = upstream.slots * 2 - nfails
          local server2_oks = upstream.slots
          local server1 = http_server(timeout, localhost, PORT, {
            server1_oks
          })
          local server2 = http_server(timeout, localhost, PORT + 1, {
            server2_oks / 2,
            nfails,
            server2_oks / 2
          })

          -- 1) server1 and server2 take requests
          local oks, fails = client_requests(upstream.slots)

          -- 2) server1 takes all requests once server2 produces
          -- `nfails` failures (even though server2 will be ready
          -- to respond 200 again after `nfails`)
          do
            local o, f = client_requests(upstream.slots)
            oks = oks + o
            fails = fails + f
          end

          -- manually bring it back using the endpoint
          post_target_endpoint(upstream.name, localhost, PORT + 1, "healthy")

          -- 3) server1 and server2 take requests again
          do
            local o, f = client_requests(upstream.slots)
            oks = oks + o
            fails = fails + f
          end

          -- collect server results; hitcount
          local _, ok1, fail1 = server1:join()
          local _, ok2, fail2 = server2:join()

          -- verify
          assert.are.equal(server1_oks, ok1)
          assert.are.equal(server2_oks, ok2)
          assert.are.equal(0, fail1)
          assert.are.equal(nfails, fail2)

          assert.are.equal(upstream.slots * 3 - nfails, oks)
          assert.are.equal(nfails, fails)
        end
      end)

      it("perform passive health checks -- manual shutdown", function()

        -- configure healthchecks
        local admin_client = helpers.admin_client()
        assert(admin_client:send {
          method = "PATCH",
          path = "/upstreams/" .. upstream.name,
          headers = {
            ["Content-Type"] = "application/json",
          },
          body = {
            healthchecks = healthchecks_config {
              passive = {
                unhealthy = {
                  http_failures = 1,
                }
              }
            }
          },
        })
        admin_client:close()

        local timeout = 10

        -- setup target servers:
        -- server2 will only respond for part of the test,
        -- then server1 will take over.
        local server1_oks = upstream.slots * 2
        local server2_oks = upstream.slots
        local server1 = http_server(timeout, localhost, PORT,     { server1_oks })
        local server2 = http_server(timeout, localhost, PORT + 1, { server2_oks })

        -- 1) server1 and server2 take requests
        local oks, fails = client_requests(upstream.slots)

        -- manually bring it down using the endpoint
        post_target_endpoint(upstream.name, localhost, PORT + 1, "unhealthy")

        -- 2) server1 takes all requests
        do
          local o, f = client_requests(upstream.slots)
          oks = oks + o
          fails = fails + f
        end

        -- manually bring it back using the endpoint
        post_target_endpoint(upstream.name, localhost, PORT + 1, "healthy")

        -- 3) server1 and server2 take requests again
        do
          local o, f = client_requests(upstream.slots)
          oks = oks + o
          fails = fails + f
        end

        -- collect server results; hitcount
        local _, ok1, fail1 = server1:join()
        local _, ok2, fail2 = server2:join()

        -- verify
        assert.are.equal(upstream.slots * 2, ok1)
        assert.are.equal(upstream.slots, ok2)
        assert.are.equal(0, fail1)
        assert.are.equal(0, fail2)

        assert.are.equal(upstream.slots * 3, oks)
        assert.are.equal(0, fails)

      end)

    end)

    describe("Balancing", function()
      local proxy_client
      local admin_client
      local upstream1
      local upstream2
      local target1
      local target2

      before_each(function()
        assert(db:truncate())
        dao:truncate_tables()

        local service = bp.services:insert {
          name     = "balancer.test",
          protocol = "http",
          host     = "service.xyz.v1",
          port     = 80,
          path     = "/path",
        }

        bp.routes:insert {
          hosts   = { "balancer.test" },
          service = service,
        }

        upstream1 = bp.upstreams:insert {
          name   = "service.xyz.v1",
          slots  = 10,
        }

        target1 = assert(dao.targets:insert {
          target      = utils.format_host(localhost, PORT),
          weight      = 10,
          upstream_id = upstream1.id,
        })

        target2 = assert(dao.targets:insert {
          target      = utils.format_host(localhost, PORT + 1),
          weight      = 10,
          upstream_id = upstream1.id,
        })

        -- insert an api with consistent-hashing balancer

        local service1 = assert(bp.services:insert {
          name     = "hashing.test",
          protocol = "http",
          host     = "service.hashing.v1",
          port     = 80,
          path     = "/path",
        })

        assert(db.routes:insert {
          protocols = { "http" },
          hosts     = { "hashing.test" },
          service   = service1,
        })

        upstream2 = assert(dao.upstreams:insert {
          name   = "service.hashing.v1",
          slots  = 10,
          hash_on = "header",
          hash_on_header = "hashme",
        })

        assert(dao.targets:insert {
          target      = utils.format_host(localhost, PORT + 2),
          weight      = 10,
          upstream_id = upstream2.id,
        })

        assert(dao.targets:insert {
          target      = utils.format_host(localhost, PORT + 3),
          weight      = 10,
          upstream_id = upstream2.id,
        })

        -- insert additional api + upstream with no targets

        local service2 = bp.services:insert {
          name     = "balancer.test2",
          protocol = "http",
          host     = "service.xyz.v2",
          port     = 80,
          path     = "/path",
        }

        bp.routes:insert {
          protocols = { "http" },
          hosts     = { "balancer.test2" },
          service   = service2,
        }

        bp.upstreams:insert {
          name  = "service.xyz.v2",
          slots = 10,
        }

        assert(helpers.start_kong {
          database = strategy,
        })

        proxy_client = helpers.proxy_client()
        admin_client = helpers.admin_client()
      end)

      after_each(function()
        if proxy_client and admin_client then
          proxy_client:close()
          admin_client:close()
        end
        helpers.stop_kong(nil, true, true)
      end)

      it("distributes over multiple targets", function()
        local timeout  = 10
        local requests = upstream1.slots * 2 -- go round the balancer twice

        -- setup target servers
        local server1 = http_server(timeout, localhost, PORT,     { requests / 2 })
        local server2 = http_server(timeout, localhost, PORT + 1, { requests / 2 })

        -- Go hit them with our test requests
        local oks = client_requests(requests)
        assert.are.equal(requests, oks)

        -- collect server results; hitcount
        local _, count1 = server1:join()
        local _, count2 = server2:join()

        -- verify
        assert.are.equal(requests / 2, count1)
        assert.are.equal(requests / 2, count2)
      end)

      it("over multiple targets, with hashing", function()
        local timeout = 5
        local requests = upstream2.slots * 2 -- go round the balancer twice

        -- setup target servers
        local server1 = http_server(timeout, localhost, PORT + 2, { requests })
        local server2 = http_server(timeout, localhost, PORT + 3, { requests })

        -- Go hit them with our test requests
        local oks = client_requests(requests, {
          ["Host"] = "hashing.test",
          ["hashme"] = "just a value",
        })
        assert.are.equal(requests, oks)

        direct_request(localhost, PORT + 2, "/shutdown")
        direct_request(localhost, PORT + 3, "/shutdown")

        -- collect server results; hitcount
        -- one should get all the hits, the other 0, and hence a timeout
        local _, count1 = server1:join()
        local _, count2 = server2:join()

        -- verify, print a warning about the timeout error
        assert(count1 == 0 or count1 == requests, "counts should either get a timeout-error or ALL hits")
        assert(count2 == 0 or count2 == requests, "counts should either get a timeout-error or ALL hits")
        assert(count1 + count2 == requests)
      end)
      it("adding a target", function()
        local timeout = 10
        local requests = upstream1.slots * 2 -- go round the balancer twice

        -- setup target servers
        local server1 = http_server(timeout, localhost, PORT,     { requests / 2 })
        local server2 = http_server(timeout, localhost, PORT + 1, { requests / 2 })

        -- Go hit them with our test requests
        local oks = client_requests(requests)
        assert.are.equal(requests, oks)

        -- collect server results; hitcount
        local _, count1 = server1:join()
        local _, count2 = server2:join()

        -- verify
        assert.are.equal(requests / 2, count1)
        assert.are.equal(requests / 2, count2)

        -- add a new target 3
        local res = assert(admin_client:send {
          method = "POST",
          path = "/upstreams/" .. upstream1.name .. "/targets",
          headers = {
            ["Content-Type"] = "application/json"
          },
          body = {
            target = utils.format_host(localhost, PORT + 2),
            weight = target1.weight / 2 ,  -- shift proportions from 50/50 to 40/40/20
          },
        })
        assert.response(res).has.status(201)

        -- now go and hit the same balancer again
        -----------------------------------------

        -- setup target servers
        local server3
        server1 = http_server(timeout, localhost, PORT,     { requests * 0.4 })
        server2 = http_server(timeout, localhost, PORT + 1, { requests * 0.4 })
        server3 = http_server(timeout, localhost, PORT + 2, { requests * 0.2 })

        -- Go hit them with our test requests
        local oks = client_requests(requests)
        assert.are.equal(requests, oks)

        -- collect server results; hitcount
        _, count1 = server1:join()
        _, count2 = server2:join()
        local _, count3 = server3:join()

        -- verify
        assert.are.equal(requests * 0.4, count1)
        assert.are.equal(requests * 0.4, count2)
        assert.are.equal(requests * 0.2, count3)
      end)
      it("removing a target", function()
        local timeout = 10
        local requests = upstream1.slots * 2 -- go round the balancer twice

        -- setup target servers
        local server1 = http_server(timeout, localhost, PORT,     { requests / 2 })
        local server2 = http_server(timeout, localhost, PORT + 1, { requests / 2 })

        -- Go hit them with our test requests
        local oks = client_requests(requests)
        assert.are.equal(requests, oks)

        -- collect server results; hitcount
        local _, count1 = server1:join()
        local _, count2 = server2:join()

        -- verify
        assert.are.equal(requests / 2, count1)
        assert.are.equal(requests / 2, count2)

        -- modify weight for target 2, set to 0
        local res = assert(admin_client:send {
          method = "POST",
          path = "/upstreams/" .. upstream1.name .. "/targets",
          headers = {
            ["Content-Type"] = "application/json"
          },
          body    = {
            target = target2.target,
            weight = 0,   -- disable this target
          },
        })
        assert.response(res).has.status(201)

        -- now go and hit the same balancer again
        -----------------------------------------

        -- setup target servers
        server1 = http_server(timeout, localhost, PORT, { requests })

        -- Go hit them with our test requests
        local oks = client_requests(requests)
        assert.are.equal(requests, oks)

        -- collect server results; hitcount
        _, count1 = server1:join()

        -- verify all requests hit server 1
        assert.are.equal(requests, count1)
      end)
      it("modifying target weight", function()
        local timeout = 10
        local requests = upstream1.slots * 2 -- go round the balancer twice

        -- setup target servers
        local server1 = http_server(timeout, localhost, PORT,     { requests / 2 })
        local server2 = http_server(timeout, localhost, PORT + 1, { requests / 2 })

        -- Go hit them with our test requests
        local oks = client_requests(requests)
        assert.are.equal(requests, oks)

        -- collect server results; hitcount
        local _, count1 = server1:join()
        local _, count2 = server2:join()

        -- verify
        assert.are.equal(requests / 2, count1)
        assert.are.equal(requests / 2, count2)

        -- modify weight for target 2
        local res = assert(admin_client:send {
          method  = "POST",
          path    = "/upstreams/" .. target2.upstream_id .. "/targets",
          headers = {
            ["Content-Type"] = "application/json"
          },
          body    = {
            target = target2.target,
            weight = target1.weight * 1.5,   -- shift proportions from 50/50 to 40/60
          },
        })
        assert.response(res).has.status(201)

        -- now go and hit the same balancer again
        -----------------------------------------

        -- setup target servers
        server1 = http_server(timeout, localhost, PORT,     { requests * 0.4 })
        server2 = http_server(timeout, localhost, PORT + 1, { requests * 0.6 })

        -- Go hit them with our test requests
        local oks = client_requests(requests)
        assert.are.equal(requests, oks)

        -- collect server results; hitcount
        _, count1 = server1:join()
        _, count2 = server2:join()

        -- verify
        assert.are.equal(requests * 0.4, count1)
        assert.are.equal(requests * 0.6, count2)
      end)
      it("failure due to targets all 0 weight", function()
        local timeout = 10
        local requests = upstream1.slots * 2 -- go round the balancer twice

        -- setup target servers
        local server1 = http_server(timeout, localhost, PORT,     { requests / 2 })
        local server2 = http_server(timeout, localhost, PORT + 1, { requests / 2 })

        -- Go hit them with our test requests
        local oks = client_requests(requests)
        assert.are.equal(requests, oks)

        -- collect server results; hitcount
        local _, count1 = server1:join()
        local _, count2 = server2:join()

        -- verify
        assert.are.equal(requests / 2, count1)
        assert.are.equal(requests / 2, count2)

        -- modify weight for both targets, set to 0
        local res = assert(admin_client:send {
          method = "POST",
          path = "/upstreams/" .. upstream1.name .. "/targets",
          headers = {
            ["Content-Type"] = "application/json"
          },
          body    = {
            target = target1.target,
            weight = 0,   -- disable this target
          },
        })
        assert.response(res).has.status(201)

        res = assert(admin_client:send {
          method  = "POST",
          path    = "/upstreams/" .. upstream1.name .. "/targets",
          headers = {
            ["Content-Type"] = "application/json"
          },
          body    = {
            target = target2.target,
            weight = 0,   -- disable this target
          },
        })
        assert.response(res).has.status(201)

        -- now go and hit the same balancer again
        -----------------------------------------

        res = assert(proxy_client:send {
          method  = "GET",
          path    = "/",
          headers = {
            ["Host"] = "balancer.test"
          }
        })

        assert.response(res).has.status(503)
      end)
      it("failure due to no targets", function()
        -- Go hit it with a request
        local res = assert(proxy_client:send {
          method  = "GET",
          path    = "/",
          headers = {
            ["Host"] = "balancer.test2"
          }
        })

        assert.response(res).has.status(503)
      end)
    end)
  end)

end

end<|MERGE_RESOLUTION|>--- conflicted
+++ resolved
@@ -359,19 +359,12 @@
 for mode, localhost in pairs(localhosts) do
 
 
-<<<<<<< HEAD
 for _, strategy in helpers.each_strategy() do
-  describe("Ring-balancer [#" .. strategy .. "] #" .. ipv, function()
+  describe("Ring-balancer [#" .. strategy .. "] #" .. mode, function()
     local db
     local dao
     local bp
     local db_update_propagation = strategy == "cassandra" and 3 or 0
-=======
-dao_helpers.for_each_dao(function(kong_config)
-
-  describe("Ring-balancer #" .. kong_config.database .. " #" .. mode, function()
-    local config_db
->>>>>>> 6abacf00
 
     setup(function()
       bp, db, dao = helpers.get_db_utils(strategy)
