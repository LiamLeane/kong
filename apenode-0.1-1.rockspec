package = "apenode"
version = "0.1-1"
source = {
  url = "git://github.com/Mashape/lua-resty-apenode",
  branch = "master"
}
description = {
  summary = "Apenode, the fastest and most installed API layer in the universe",
  detailed = [[
    The Apenode is the most popular API layer in the world
    that provides API management and analytics for any kind
    of API.
  ]],
  homepage = "http://apenode.com",
  license = "MIT"
}
dependencies = {
  "lua ~> 5.1",

  "luasec ~> 0.5-2",
  "uuid ~> 0.2-1",
  "yaml ~> 1.1.1-1",
  "lapis ~> 1.0.6-1",
  "inspect ~> 3.0-1",
  "luaxml ~> 101012-1",
  "busted ~> 2.0.rc3-0",
  "stringy ~> 0.2-1",
<<<<<<< HEAD
  "cassandra ~> 0.2-1"
=======
  "lsqlite3 ~> 0.9.1-2"
>>>>>>> 602b4a95
}
build = {
  type = "builtin",
  modules = {
    ["apenode"] = "src/main.lua",
    ["apenode.constants"] = "src/apenode/constants.lua",
    ["apenode.utils"] = "src/apenode/utils.lua",

    ["apenode.core"] = "src/apenode/core/handler.lua",
    ["apenode.core.access"] = "src/apenode/core/access.lua",
    ["apenode.core.header_filter"] = "src/apenode/core/header_filter.lua",

    ["apenode.dao.faker"] = "src/apenode/dao/faker.lua",

    ["apenode.dao.sqlite"] = "src/apenode/dao/sqlite/factory.lua",
    ["apenode.dao.sqlite.base_dao"] = "src/apenode/dao/sqlite/base_dao.lua",
    ["apenode.dao.sqlite.apis"] = "src/apenode/dao/sqlite/apis.lua",
    ["apenode.dao.sqlite.accounts"] = "src/apenode/dao/sqlite/accounts.lua",
    ["apenode.dao.sqlite.applications"] = "src/apenode/dao/sqlite/applications.lua",
    ["apenode.dao.sqlite.metrics"] = "src/apenode/dao/sqlite/metrics.lua",

    ["apenode.plugins.authentication"] = "src/apenode/plugins/authentication/handler.lua",
    ["apenode.plugins.authentication.access"] = "src/apenode/plugins/authentication/access.lua",

    ["apenode.plugins.networklog"] = "src/apenode/plugins/networklog/handler.lua",
    ["apenode.plugins.networklog.log"] = "src/apenode/plugins/networklog/log.lua",

    ["apenode.plugins.ratelimiting"] = "src/apenode/plugins/ratelimiting/handler.lua",
    ["apenode.plugins.ratelimiting.access"] = "src/apenode/plugins/ratelimiting/access.lua",

    ["apenode.plugins.transformations"] = "src/apenode/plugins/transformations/handler.lua",
    ["apenode.plugins.transformations.body_filter"] = "src/apenode/plugins/transformations/body_filter.lua",
    ["apenode.plugins.transformations.header_filter"] = "src/apenode/plugins/transformations/header_filter.lua",

    ["apenode.web.app"] = "src/apenode/web/app.lua",
    ["apenode.web.routes.apis"] = "src/apenode/web/routes/accounts.lua",
    ["apenode.web.routes.apis"] = "src/apenode/web/routes/apis.lua",
    ["apenode.web.routes.applications"] = "src/apenode/web/routes/applications.lua",
    ["apenode.web.routes.base_controller"] = "src/apenode/web/routes/base_controller.lua"
  },
  copy_directories = { "src/apenode/web/admin", "src/apenode/web/static" },
  install = {
    bin = { "bin/apenode" }
  }
}<|MERGE_RESOLUTION|>--- conflicted
+++ resolved
@@ -25,11 +25,8 @@
   "luaxml ~> 101012-1",
   "busted ~> 2.0.rc3-0",
   "stringy ~> 0.2-1",
-<<<<<<< HEAD
-  "cassandra ~> 0.2-1"
-=======
+  "cassandra ~> 0.2-1",
   "lsqlite3 ~> 0.9.1-2"
->>>>>>> 602b4a95
 }
 build = {
   type = "builtin",
